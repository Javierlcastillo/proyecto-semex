import datetime
import os

from model import Model

# Create videos directory if it doesn't exist
os.makedirs('./videos', exist_ok=True)

model = Model({ 
<<<<<<< HEAD
    'steps': 750,
=======
    'steps': 500,
>>>>>>> fe08029d
    'train': True, # Por alguna razón, el código funciona mejor si está entrenando. Incluso cua

    'render_every': 10, # We will render only for debugging purposes, so not now.

    'policy_dir': 'checkpoints',
    'autosave_interval': 120,

    "offline_export": True,

    'record_gif': True,
    'gif_path': f'./videos/simulation_{datetime.datetime.now().strftime("%Y%m%d-%H%M%S")}.gif',
    'gif_fps': 27,
})

model.run() # type: ignore<|MERGE_RESOLUTION|>--- conflicted
+++ resolved
@@ -7,11 +7,7 @@
 os.makedirs('./videos', exist_ok=True)
 
 model = Model({ 
-<<<<<<< HEAD
-    'steps': 750,
-=======
     'steps': 500,
->>>>>>> fe08029d
     'train': True, # Por alguna razón, el código funciona mejor si está entrenando. Incluso cua
 
     'render_every': 10, # We will render only for debugging purposes, so not now.

from model import Renderer
from sklearn.ensemble import ExtraTreesRegressor

<<<<<<< HEAD
model = Renderer({ 'steps': 2000, 'nCars' : 50})
model.run()

for idx, car in enumerate(model.cars):
    print(f"Car {idx} buffer length: {len(car.experience_buffer)}")
    if car.experience_buffer:
        print("Sample experience:", car.experience_buffer[0])

q_regressor = ExtraTreesRegressor(n_estimators=10, min_samples_split=2)

# After simulation, collect experiences from all cars
all_experiences = []
for car in model.cars:  # or your list of car agents
    all_experiences.extend(car.experience_buffer)


import numpy as np

gamma = 0.99  # discount factor
actions = [0, 1]  # list of possible actions

# Fitted Q Iteration loop
n_iterations = 10  # Number of FQI iterations
for iteration in range(n_iterations):
    X = []
    y = []
    for (state, action, reward, next_state) in all_experiences:
        next_state_action = [np.concatenate([next_state, [a]]) for a in actions]
        if iteration == 0:
            max_q_next = 0.0  # regressor not fitted yet
        else:
            q_next = q_regressor.predict(next_state_action)
            max_q_next = np.max(q_next)
        q_target = reward + gamma * max_q_next
        X.append(np.concatenate([state, [action]]))
        y.append(q_target)
    X = np.array(X)
    y = np.array(y)
    print(f"Iteration {iteration+1}: X shape = {X.shape}, y shape = {y.shape}")
    q_regressor.fit(X, y)
    print(f"FQI iteration {iteration+1} complete.")

# After Fitted Q Iteration, run evaluation with RL-based actions
print("\nStarting RL-based evaluation...")
eval_steps = 200  # Number of evaluation steps
for step in range(eval_steps):
    model.step(q_regressor=q_regressor)
    collision_count = sum(car.is_colliding for car in model.cars)
    print(f"Step {step}: Collisions = {collision_count}")
print("Evaluation finished.")
=======
model = Renderer({ 'steps': 1000 })
model.run()
>>>>>>> 70e2304c
<|MERGE_RESOLUTION|>--- conflicted
+++ resolved
@@ -1,8 +1,7 @@
 from model import Renderer
 from sklearn.ensemble import ExtraTreesRegressor
 
-<<<<<<< HEAD
-model = Renderer({ 'steps': 2000, 'nCars' : 50})
+model = Renderer({ 'steps': 1000, 'nCars' : 50})
 model.run()
 
 for idx, car in enumerate(model.cars):
@@ -51,8 +50,4 @@
     model.step(q_regressor=q_regressor)
     collision_count = sum(car.is_colliding for car in model.cars)
     print(f"Step {step}: Collisions = {collision_count}")
-print("Evaluation finished.")
-=======
-model = Renderer({ 'steps': 1000 })
-model.run()
->>>>>>> 70e2304c
+print("Evaluation finished.")
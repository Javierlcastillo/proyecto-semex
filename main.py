--- conflicted
+++ resolved
@@ -6,14 +6,7 @@
 model = Model({ 
     'steps': 200,
 
-<<<<<<< HEAD
     'train':True,
-    'render': False,
-    'policy_dir': 'checkpoints',
-    'autosave_interval': 60,
-    ''
-=======
-    'train': False,
     'render': False,
     'policy_dir': 'checkpoints',
     'autosave_interval': 60,
@@ -21,6 +14,5 @@
     'record_gif': True,
     'gif_path': f'./simulation_{datetime.datetime.now().strftime("%Y%m%d-%H%M%S")}.gif',
     'gif_fps': 20,
->>>>>>> e4b5887f
 })
 model.run()
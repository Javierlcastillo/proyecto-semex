--- conflicted
+++ resolved
@@ -204,7 +204,15 @@
         self.fig.canvas.draw_idle()      # type: ignore
         self.fig.canvas.flush_events()   # type: ignore
 
-<<<<<<< HEAD
+    def _ensure_net(self):
+        """Crea y arranca el servidor WebSocket si no existe."""
+        if not hasattr(self, "net") or self.net is None:
+            self.net = NetManager(host="127.0.0.1", port=8080)
+            self.net.start()
+
+    def step(self):
+        # 1) Avanza coches
+        for car in getattr(self, "cars", []):
     def step(self, q_regressor=None):
         for car in self.cars:
             if hasattr(car, "step"):
@@ -230,22 +238,8 @@
                 self.spawn_step[route_id] = self.current_step
 
         self.current_step += 1
-        for tl in traffic_lights:
-=======
-    def _ensure_net(self):
-        """Crea y arranca el servidor WebSocket si no existe."""
-        if not hasattr(self, "net") or self.net is None:
-            self.net = NetManager(host="127.0.0.1", port=8080)
-            self.net.start()
-
-    def step(self):
-        # 1) Avanza coches
-        for car in getattr(self, "cars", []):
-            if hasattr(car, "step"):
-                car.step()
         # 2) Avanza semáforos si tienes objetos con step()
         for tl in (globals().get("traffic_lights") or []):
->>>>>>> f8d89b78
             if hasattr(tl, "step"):
                 tl.step()
         # 3) (Opcional) plot si quieres conservarlo

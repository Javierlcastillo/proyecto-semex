--- conflicted
+++ resolved
@@ -2,15 +2,11 @@
 import numpy as np
 from matplotlib import patches, transforms, axes
 from typing import Optional, Any
-<<<<<<< HEAD
-from traffic_light import TLConnection
-from sklearn.ensemble import ExtraTreesRegressor
-=======
 
 from route import Route, Point
 from traffic_light import TLConnection, TrafficLightState
 
->>>>>>> 70e2304c
+from sklearn.ensemble import ExtraTreesRegressor
 
 class Car(ap.Agent):   
     
@@ -49,7 +45,6 @@
         self.width = 20.0
         self.height = 10.0
         self.is_colliding = False
-<<<<<<< HEAD
         self.experience_buffer = []  # For fitted Q-learning
 
     def step(self, cars: list["Car"], q_regressor=None):
@@ -64,8 +59,6 @@
         else:
             action = self.ds  # Default action if no regressor
         self.s += action
-=======
-
         # spawn
         self.s = 0.0
         pos0 = getattr(self.route, "json_start", None)
@@ -91,7 +84,6 @@
         self.s += self.ds
         if self.s >= L:               # wrap to avoid sticking at the very end
             self.s -= L
->>>>>>> 70e2304c
         self.position = self.route.pos_at(self.s)
         next_state = self.get_state(cars)
         # Update collision status before reward calculation
